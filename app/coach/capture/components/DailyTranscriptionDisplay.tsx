"use client";

import React, { useRef, useEffect, useState, useCallback } from 'react';
import { useDailyTranscription } from '../lib/useDailyTranscription';
import { Play, Square, Mic, MicOff, ScreenShare, Trash2, Brain, HelpCircle, Zap, AlertTriangle } from 'lucide-react';
import TutorialModal from './TutorialModal';
import { useFirstVisit } from '../lib/useFirstVisit';

interface AudioLevelBarProps {
  level: number;
  label: string;
  color: string;
}

const AudioLevelBar: React.FC<AudioLevelBarProps> = ({ level, label, color }) => {
  const actualPercentage = Math.min(level * 100, 100);
  
  return (
    <div className="flex items-center space-x-3">
      <span className="text-xs font-medium w-12 uppercase tracking-wide" style={{ color: 'var(--periwinkle)' }}>
        {label}
      </span>
      <div className="flex-1 relative">
        <div 
          className="w-full h-1.5 rounded-full"
          style={{ backgroundColor: 'rgba(249, 251, 252, 0.1)' }}
        >
          <div
            className="h-full rounded-full transition-all duration-200 ease-out"
            style={{ 
              width: `${actualPercentage}%`,
              backgroundColor: color === 'blue' ? 'var(--periwinkle)' : 'var(--sgbus-green)'
            }}
          />
        </div>
      </div>
      <span className="text-xs font-mono w-8 text-right" style={{ color: 'var(--seasalt)' }}>
        {Math.round(actualPercentage)}
      </span>
    </div>
  );
};

// Componente compacto para barras de áudio lado a lado
const CompactAudioLevelBar: React.FC<AudioLevelBarProps> = ({ level, label, color }) => {
  const actualPercentage = Math.min(level * 100, 100);
  
  return (
    <div className="flex flex-col items-center space-y-1">
      <div className="flex items-center space-x-1">
        <span className="text-xs font-medium uppercase tracking-wide" style={{ color: 'var(--periwinkle)' }}>
          {label}
        </span>
        <span className="text-xs font-mono" style={{ color: 'var(--seasalt)' }}>
          {Math.round(actualPercentage)}
        </span>
      </div>
      <div className="w-20 relative">
        <div 
          className="w-full h-1.5 rounded-full"
          style={{ backgroundColor: 'rgba(249, 251, 252, 0.1)' }}
        >
          <div
            className="h-full rounded-full transition-all duration-200 ease-out"
            style={{ 
              width: `${actualPercentage}%`,
              backgroundColor: color === 'blue' ? 'var(--periwinkle)' : 'var(--sgbus-green)'
            }}
          />
        </div>
      </div>
    </div>
  );
};

// Componente para Tooltip de Alerta de Áudio
const AudioWarningTooltip: React.FC<{ show: boolean }> = ({ show }) => {
  if (!show) return null;
  
  return (
    <div
      className="absolute z-50 bottom-full left-1/2 transform -translate-x-1/2 mb-2 px-3 py-2 rounded-lg text-xs font-medium animate-in fade-in-0 zoom-in-95 duration-200"
      style={{
        backgroundColor: '#fbbf24',
        color: '#1f2937',
        border: '1px solid #f59e0b',
        boxShadow: '0 4px 6px -1px rgba(0, 0, 0, 0.1), 0 2px 4px -1px rgba(0, 0, 0, 0.06)',
        minWidth: '280px',
        maxWidth: '320px'
      }}
    >
      <div className="flex items-start gap-2">
        <AlertTriangle size={14} className="flex-shrink-0 mt-0.5" />
        <div className="text-left">
          <div className="font-semibold mb-1">Nenhum som está saindo do compartilhamento</div>
          <div className="text-xs opacity-90">
            Pare de compartilhar e compartilhe novamente com o áudio habilitado
          </div>
        </div>
      </div>
      {/* Seta apontando para baixo */}
      <div
        className="absolute top-full left-1/2 transform -translate-x-1/2"
        style={{
          width: 0,
          height: 0,
          borderLeft: '6px solid transparent',
          borderRight: '6px solid transparent',
          borderTop: '6px solid #fbbf24'
        }}
      />
    </div>
  );
};

interface DailyTranscriptionDisplayProps {
  sessionId?: string;
}

const DailyTranscriptionDisplay: React.FC<DailyTranscriptionDisplayProps> = ({ sessionId }) => {
  // Estado para dados da sessão
  const [sessionData, setSessionData] = useState<any>(null);
  const [sessionLoading, setSessionLoading] = useState(false);
  const [sessionError, setSessionError] = useState<string | null>(null);

  // Estado para tracking da sessão
  const [connectStartTime, setConnectStartTime] = useState<Date | null>(null);
  const [currentSessionDuration, setCurrentSessionDuration] = useState<number>(0);
  const lastUpdateRef = useRef<number>(0);

  // Função para atualizar dados da sessão (fire-and-forget com retry e throttling)
  const updateSessionData = useCallback((updates: any, retryCount = 0) => {
    if (!sessionId) return;
    
    // Throttling simples: evitar muitas chamadas simultâneas
    const now = Date.now();
    if (now - lastUpdateRef.current < 500) { // Máximo 2 chamadas por segundo
      return;
    }
    lastUpdateRef.current = now;
    
    // Fire-and-forget: não bloqueia a UI
    fetch(`/api/transcription-sessions/${sessionId}`, {
      method: 'PATCH',
      headers: {
        'Content-Type': 'application/json',
      },
      body: JSON.stringify(updates)
    }).catch(error => {
      // Retry silencioso apenas uma vez para maior confiabilidade
      if (retryCount === 0) {
        setTimeout(() => updateSessionData(updates, 1), 1000);
        console.warn('Session tracking failed, retrying silently...');
      } else {
        console.warn('Session tracking update failed after retry (non-critical):', error);
      }
    });
  }, [sessionId]);

  // Função para incrementar contagem de análises (não-bloqueante)
  const incrementAnalysisCount = useCallback((analysisData?: any) => {
    if (!sessionId || !sessionData) return;
    
    const newCount = (sessionData.analysisCount || 0) + 1;
    const analyses = [...(sessionData.analyses || [])];
    
    if (analysisData) {
      analyses.push({
        timestamp: new Date().toISOString(),
        ...analysisData
      });
    }

    // Atualizar estado local imediatamente (otimistic update)
    setSessionData((prev: any) => prev ? {
      ...prev,
      analysisCount: newCount,
      analyses
    } : prev);

    // Fire-and-forget para o servidor
    updateSessionData({
      analysisCount: newCount,
      ...(analysisData && { analyses })
    });
  }, [sessionId, sessionData, updateSessionData]);

  // Buscar dados da sessão quando sessionId estiver presente
  useEffect(() => {
    if (!sessionId) return;

    const fetchSessionData = async () => {
      setSessionLoading(true);
      setSessionError(null);
      
      try {
        const response = await fetch(`/api/transcription-sessions/${sessionId}`);
        
        if (!response.ok) {
          throw new Error('Sessão não encontrada');
        }
        
        const result = await response.json();
        setSessionData(result.session);
      } catch (error) {
        console.error('Erro ao buscar dados da sessão:', error);
        setSessionError(error instanceof Error ? error.message : 'Erro desconhecido');
      } finally {
        setSessionLoading(false);
      }
    };

    fetchSessionData();
  }, [sessionId]);

  // Hook Daily.co (compatível com interface Deepgram)
  const {
    transcript,
    interimTranscript,
    isListening,
    isConnected,
    isProcessing,
    error,
    confidence,
    audioLevel,
    isScreenAudioCaptured,
    transcriptionLanguage,
    wordsTranscribed,
    sessionDuration,
    devicePermissions,
    segments,
    blocks, // NOVO: Sistema de blocos (Fase 5)
    trackInfo, // NOVO: Informações de tracks
    diarizationEnabled, // NOVO: Status de diarização
    speakerStats, // NOVO: Estatísticas de speakers
    startListening,
    stopListening,
    forceFinalize,
    pauseListening,
    resumeListening,
    isPaused,
    clearTranscriptionHistory, // NOVO: Função de limpeza de histórico
    // FASE 3: Novos estados e funções de controle
    isMicrophoneEnabled,
    isScreenAudioEnabled,
    hasScreenAudio,
    toggleMicrophone,
    toggleScreenAudio,
    toggleScreenShare, // NOVA: Controle dedicado de compartilhamento
    // NOVAS funções para mirror
    getScreenVideoTrack,
    createScreenMirror
  } = useDailyTranscription({
    language: 'pt',
    enableScreenAudio: true,
    enableInterimResults: true,
    sessionId: sessionId, // 🆕 PLAN-007: Passar sessionId para tracking via webhooks
    mirrorCallbacks: {
      onTrackAvailable: () => {
        console.log('🎉 Mirror: Track disponível via evento - tentando criar mirror...');
        // ETAPA 8: Validação de segurança e isolamento
        console.log('🔍 [VALIDATION] Mirror callback - verificando isolamento da transcrição');
        
        const videoTrack = getScreenVideoTrack();
        if (videoTrack) {
          const stream = new MediaStream([videoTrack]);
          setMirrorVideoStream(stream);
          setMirrorState('active');
          console.log('✅ Mirror: Stream criado e definido via evento');
          console.log('✅ [VALIDATION] Mirror ATIVO - transcrição deve continuar funcionando normalmente');
        }
      },
      onTrackUnavailable: () => {
        console.log('📴 Mirror: Track não disponível via evento - removendo mirror...');
        console.log('🔍 [VALIDATION] Mirror removido - transcrição deve continuar intacta');
        setMirrorVideoStream(null);
        setMirrorState('waiting');
      }
    }
  });

  // Refs e estados para controle do scroll automático (mantidos idênticos)
  const scrollContainerRef = useRef<HTMLDivElement>(null);
  const analysisScrollRef = useRef<HTMLDivElement>(null);
  const [isAutoScrollEnabled, setIsAutoScrollEnabled] = useState(true);
  const [isUserScrolling, setIsUserScrolling] = useState(false);
  const [isAnalyzing, setIsAnalyzing] = useState(false);
  
  // Mirror controls ref
  const controlsContainerRef = useRef<HTMLDivElement>(null);
  
  // Mirror states
  const [mirrorState, setMirrorState] = useState<'hidden' | 'waiting' | 'active' | 'error'>('hidden');
  const [mirrorVideoStream, setMirrorVideoStream] = useState<MediaStream | null>(null);
  const [videoDimensions, setVideoDimensions] = useState<{width: number, height: number} | null>(null);
  const mirrorVideoRef = useRef<HTMLVideoElement>(null);
  
  // Estados para histórico de análises (mantido idêntico)
  interface AnalysisHistory {
    id: string;
    timestamp: string;
    contexto: string;
    resposta: string;
    isProcessing?: boolean;
  }
  
  const [analysisHistory, setAnalysisHistory] = useState<AnalysisHistory[]>([]);
  const [isTutorialOpen, setIsTutorialOpen] = useState(false);
  const [isQuickAnalysis, setIsQuickAnalysis] = useState(false);
  
  // Hook para detectar primeira visita
  const { isFirstVisit, isLoading, markAsVisited } = useFirstVisit('daily-co-tutorial');

  // ETAPA 7: Função helper para calcular dimensões responsivas baseadas na tela compartilhada
  const getResponsiveMirrorDimensions = useCallback((videoWidth?: number, videoHeight?: number) => {
    // Verificar se estamos no navegador antes de acessar window
    if (typeof window === 'undefined') {
      // Valores padrão para SSR
      return {
        width: '400px',
        height: '225px',
        maxWidth: '400px',
        maxHeight: '225px'
      };
    }
    
    const containerWidth = window.innerWidth;
    
    // Largura base do container baseada no tamanho da tela
    let maxContainerWidth: number;
    if (containerWidth > 1200) {
      maxContainerWidth = 500; // Maior para telas grandes
    } else if (containerWidth > 768) {
      maxContainerWidth = 400; // Médio para tablets
    } else {
      maxContainerWidth = Math.min(containerWidth - 40, 350); // Responsivo para mobile
    }
    
    // Se temos as dimensões reais do vídeo, calcular altura baseada na proporção
    if (videoWidth && videoHeight) {
      const aspectRatio = videoWidth / videoHeight;
      const calculatedHeight = maxContainerWidth / aspectRatio;
      
      // Log removido para evitar spam no console
      
      return {
        width: `${maxContainerWidth}px`,
        height: `${Math.round(calculatedHeight)}px`,
        maxWidth: `${maxContainerWidth}px`,
        maxHeight: `${Math.round(calculatedHeight)}px`
      };
    }
    
    // Fallback para proporção 16:9 se não temos dimensões do vídeo
    const fallbackHeight = Math.round(maxContainerWidth * (9 / 16));
    return {
      width: `${maxContainerWidth}px`,
      height: `${fallbackHeight}px`,
      maxWidth: `${maxContainerWidth}px`,
      maxHeight: `${fallbackHeight}px`
    };
  }, []);

  // ETAPA 8: Função de validação completa do sistema
  const validateMirrorIntegration = useCallback(() => {
    const validation = {
      timestamp: new Date().toISOString(),
      mirrorState,
      isListening,
      isScreenAudioCaptured,
      hasVideoStream: !!mirrorVideoStream,
      hasVideoElement: !!mirrorVideoRef.current,
      transcriptionWorking: !!transcript || !!interimTranscript,
      audioControlsWorking: typeof toggleMicrophone === 'function' && typeof toggleScreenAudio === 'function',
      uiIntact: true, // Verificamos se a UI não quebrou
    };

    console.log('🧪 [INTEGRATION TEST] Validação completa do mirror:', validation);
    
    // Testes de segurança
    const securityTests = {
      noInterferenceWithTranscription: validation.transcriptionWorking,
      audioControlsUnaffected: validation.audioControlsWorking,
      cleanStateManagement: validation.mirrorState !== undefined,
      properCleanup: !validation.hasVideoStream || validation.hasVideoElement
    };
    
    console.log('🔒 [SECURITY VALIDATION] Testes de isolamento:', securityTests);
    
    return { validation, securityTests };
  }, [mirrorState, isListening, isScreenAudioCaptured, mirrorVideoStream, transcript, interimTranscript, toggleMicrophone, toggleScreenAudio]);

  // Abrir modal automaticamente na primeira visita
  useEffect(() => {
    if (!isLoading && isFirstVisit) {
      setIsTutorialOpen(true);
    }
  }, [isFirstVisit, isLoading]);

  // Simulação de stats para Daily.co (compatibilidade com interface Deepgram)
  const stats = {
    finalResults: transcript.split(' ').length,
    interimResults: interimTranscript ? interimTranscript.split(' ').length : 0,
    totalWords: wordsTranscribed,
    sessionTime: Math.floor(sessionDuration / 60) + 'm'
  };

  // Injetar estilos CSS para renderização de HTML (mantido idêntico)
  useEffect(() => {
    const analysisStyles = `
      .analysis-content p {
        margin-bottom: 1rem;
        line-height: 1.6;
      }
      
      .analysis-content p:last-child {
        margin-bottom: 0;
      }
      
      .analysis-content b,
      .analysis-content strong {
        font-weight: 600;
        color: var(--periwinkle);
      }
      
      .analysis-content em {
        font-style: italic;
      }
      
      .analysis-content br {
        line-height: 1.8;
      }
      
      .analysis-content ul {
        margin: 0.5rem 0;
        padding-left: 1.5rem;
      }
      
      .analysis-content li {
        margin-bottom: 0.25rem;
      }
      
      .analysis-content div[style*="padding:10px"] {
        padding: 8px !important;
      }
    `;

    if (!document.getElementById('analysis-styles')) {
      const styleElement = document.createElement('style');
      styleElement.id = 'analysis-styles';
      styleElement.textContent = analysisStyles;
      document.head.appendChild(styleElement);
    }
  }, []);

  // Funções de scroll (mantidas idênticas)
  const isAtBottom = useCallback(() => {
    if (!scrollContainerRef.current) return false;
    const { scrollTop, scrollHeight, clientHeight } = scrollContainerRef.current;
    return scrollTop + clientHeight >= scrollHeight - 10;
  }, []);

  const scrollToBottom = useCallback(() => {
    if (scrollContainerRef.current && isAutoScrollEnabled) {
      scrollContainerRef.current.scrollTop = scrollContainerRef.current.scrollHeight;
    }
  }, [isAutoScrollEnabled]);

  const handleScroll = useCallback(() => {
    if (!scrollContainerRef.current || isUserScrolling) return;
    
    if (!isAtBottom()) {
      setIsAutoScrollEnabled(false);
    } else {
      setIsAutoScrollEnabled(true);
    }
  }, [isUserScrolling, isAtBottom]);

  // Effects para scroll automático (mantidos idênticos)
  useEffect(() => {
    if (isAutoScrollEnabled && (transcript || interimTranscript)) {
      setTimeout(scrollToBottom, 50);
    }
  }, [transcript, interimTranscript, isAutoScrollEnabled, scrollToBottom]);

  useEffect(() => {
    const container = scrollContainerRef.current;
    if (!container) return;

    let scrollTimer: NodeJS.Timeout;
    let scrollbarFadeTimer: NodeJS.Timeout;

    const handleScrollStart = () => {
      setIsUserScrolling(true);
      clearTimeout(scrollTimer);
      
      // Mostrar scrollbar enquanto rola
      container.classList.add('scrolling');
      clearTimeout(scrollbarFadeTimer);
      scrollbarFadeTimer = setTimeout(() => {
        container.classList.remove('scrolling');
      }, 600);
      
      scrollTimer = setTimeout(() => {
        setIsUserScrolling(false);
        if (isAtBottom()) {
          setIsAutoScrollEnabled(true);
        }
      }, 150);
    };

    container.addEventListener('scroll', handleScrollStart);
    container.addEventListener('scroll', handleScroll);

    return () => {
      container.removeEventListener('scroll', handleScrollStart);
      container.removeEventListener('scroll', handleScroll);
      clearTimeout(scrollTimer);
      clearTimeout(scrollbarFadeTimer);
    };
  }, [handleScroll, isAtBottom]);

  // Scrollbar sutil para o painel de análises (direita)
  useEffect(() => {
    const container = analysisScrollRef.current;
    if (!container) return;

    let scrollbarFadeTimer: NodeJS.Timeout;
    const handleAnyScroll = () => {
      container.classList.add('scrolling');
      clearTimeout(scrollbarFadeTimer);
      scrollbarFadeTimer = setTimeout(() => {
        container.classList.remove('scrolling');
      }, 600);
    };

    container.addEventListener('scroll', handleAnyScroll);
    return () => {
      container.removeEventListener('scroll', handleAnyScroll);
      clearTimeout(scrollbarFadeTimer);
    };
  }, []);

  // Mirror state control based on session status
  useEffect(() => {
    // ETAPA 8: Logs de validação para testes de integração
    console.log('🔍 [VALIDATION] Mirror state transition:', {
      isListening,
      isScreenAudioCaptured,
      currentMirrorState: mirrorState,
      hasVideoStream: !!mirrorVideoStream
    });

    // Evitar mudanças de estado desnecessárias que podem remover o vídeo do DOM
    if (isListening && isScreenAudioCaptured && mirrorState !== 'active' && mirrorState !== 'waiting') {
      setMirrorState('waiting');
      console.log('✅ [VALIDATION] Transição para WAITING - Screen share detectado');
    } else if (isListening && !isScreenAudioCaptured && mirrorState !== 'waiting') {
      setMirrorState('waiting');
      console.log('⏳ [VALIDATION] Transição para WAITING - Aguardando screen share');
    } else if (!isListening && mirrorState !== 'hidden') {
      setMirrorState('hidden');
      setMirrorVideoStream(null);
      console.log('🔒 [VALIDATION] Transição para HIDDEN - Sessão parada');
    }
  }, [isListening, isScreenAudioCaptured, mirrorState, mirrorVideoStream]);

  // ETAPA 5: useEffect para gerenciar mirror baseado na sequência do Daily.co (fallback)
  useEffect(() => {
    console.log('🔄 Mirror: Verificando condições:', {
      isListening,
      isScreenAudioCaptured,
      mirrorState
    });

    if (isListening && isScreenAudioCaptured && mirrorState === 'waiting' && !mirrorVideoStream) {
      // Fallback: Tentar criar mirror se eventos não funcionaram
      const timeoutId = setTimeout(() => {
        const videoTrack = getScreenVideoTrack();
        
        if (videoTrack) {
          const stream = new MediaStream([videoTrack]);
          setMirrorVideoStream(stream);
          setMirrorState('active');
          console.log('✅ Mirror: Stream criado via fallback');
        } else {
          console.log('⏳ Mirror: Track ainda não disponível, mantendo waiting');
        }
      }, 1000);

      return () => clearTimeout(timeoutId);
    }
  }, [isListening, isScreenAudioCaptured, mirrorState, mirrorVideoStream, getScreenVideoTrack]);

  // Event-driven mirror management (substituiu o retry system)
  useEffect(() => {
    console.log('📡 Mirror: Sistema de eventos ativo - aguardando eventos de track...');
  }, []); // Apenas log informativo - os eventos são gerenciados pelos callbacks

  // Aplicar stream ao elemento de vídeo quando disponível
  useEffect(() => {
    if (mirrorVideoRef.current && mirrorVideoStream) {
      console.log('🎥 Mirror: Aplicando stream ao elemento de vídeo...');
      const videoElement = mirrorVideoRef.current;
      
      // Informações sobre o stream
      console.log('📊 Mirror: Detalhes do stream:', {
        id: mirrorVideoStream.id,
        active: mirrorVideoStream.active,
        tracks: mirrorVideoStream.getTracks().length,
        videoTracks: mirrorVideoStream.getVideoTracks().length,
        firstVideoTrack: mirrorVideoStream.getVideoTracks()[0] ? {
          enabled: mirrorVideoStream.getVideoTracks()[0].enabled,
          readyState: mirrorVideoStream.getVideoTracks()[0].readyState,
          muted: mirrorVideoStream.getVideoTracks()[0].muted
        } : null
      });
      
      // Aplicar stream apenas se não já estiver aplicado
      if (videoElement.srcObject !== mirrorVideoStream) {
        videoElement.srcObject = mirrorVideoStream;
        
        // Listeners de evento para debug (apenas uma vez)
        const handleLoadedMetadata = () => {
          const videoWidth = videoElement.videoWidth;
          const videoHeight = videoElement.videoHeight;
          
          console.log('🎬 Mirror: Video metadata carregado', {
            videoWidth,
            videoHeight,
            duration: videoElement.duration,
            readyState: videoElement.readyState
          });
          
          // Armazenar dimensões para cálculos responsivos
          setVideoDimensions({ width: videoWidth, height: videoHeight });
          
          // Tentar reproduzir após metadata carregado
          setTimeout(() => {
            videoElement.play().catch(error => {
              console.log('ℹ️ Mirror: Video play falhou:', error.message);
            });
          }, 100);
        };
        
        const handleCanPlay = () => {
          console.log('▶️ Mirror: Video pode reproduzir');
        };
        
        const handlePlaying = () => {
          console.log('🎮 Mirror: Video está reproduzindo - SUCESSO!');
        };
        
        // Aplicar listeners
        videoElement.addEventListener('loadedmetadata', handleLoadedMetadata, { once: true });
        videoElement.addEventListener('canplay', handleCanPlay, { once: true });
        videoElement.addEventListener('playing', handlePlaying, { once: true });
      }
      
      console.log('✅ Mirror: Stream aplicado com sucesso');
    }
  }, [mirrorVideoStream]);

  // Debug: Monitorar quando o ref do vídeo estiver disponível
  useEffect(() => {
    if (mirrorVideoRef.current) {
      console.log('🎯 Mirror: Elemento de vídeo ref está disponível');
      console.log('📐 Mirror: Dimensões do elemento:', {
        width: mirrorVideoRef.current.offsetWidth,
        height: mirrorVideoRef.current.offsetHeight,
        display: typeof window !== 'undefined' ? window.getComputedStyle(mirrorVideoRef.current).display : 'unknown',
        visibility: typeof window !== 'undefined' ? window.getComputedStyle(mirrorVideoRef.current).visibility : 'unknown'
      });
    }
  }, [mirrorState, mirrorVideoStream]);

  // Cleanup do stream quando componente é desmontado ou stream é removido
  useEffect(() => {
    return () => {
      if (mirrorVideoStream) {
        mirrorVideoStream.getTracks().forEach(track => track.stop());
        console.log('🧹 Mirror: Cleanup do stream ao desmontar componente');
      }
    };
  }, [mirrorVideoStream]);

  // ETAPA 7: Responsividade - Listener para resize da janela
  useEffect(() => {
    if (typeof window === 'undefined') return; // Não executar no SSR
    
    const handleResize = () => {
      // Early return: não redimensionar quando modo fluido está ativo
      if (mirrorState === 'active') {
        return;
      }
      
      if (mirrorVideoStream && mirrorVideoRef.current && videoDimensions) {
        console.log('📱 Mirror: Redimensionando para nova tela');
        
        // Aplicar novas dimensões usando função helper com dimensões reais do vídeo
        const video = mirrorVideoRef.current;
        const dimensions = getResponsiveMirrorDimensions(videoDimensions.width, videoDimensions.height);
        
        video.style.width = dimensions.width;
        video.style.height = dimensions.height;
        video.style.maxWidth = dimensions.maxWidth;
        video.style.maxHeight = dimensions.maxHeight;
        
        console.log('✅ Mirror: Redimensionado com sucesso:', dimensions);
      }
    };
    
    window.addEventListener('resize', handleResize);
    return () => window.removeEventListener('resize', handleResize);
  }, [mirrorVideoStream, mirrorState, videoDimensions, getResponsiveMirrorDimensions]);

  // Atualizar dimensões do vídeo quando as dimensões da tela compartilhada mudarem
  useEffect(() => {
    // Early return: não redimensionar quando modo fluido está ativo
    if (mirrorState === 'active') {
      return;
    }
    
    if (mirrorVideoRef.current && videoDimensions) {
      console.log('🔧 Mirror: Atualizando dimensões do vídeo baseado na tela compartilhada');
      
      const video = mirrorVideoRef.current;
      const dimensions = getResponsiveMirrorDimensions(videoDimensions.width, videoDimensions.height);
      
      video.style.width = dimensions.width;
      video.style.height = dimensions.height;
      video.style.maxWidth = dimensions.maxWidth;
      video.style.maxHeight = dimensions.maxHeight;
      
      console.log('📏 Mirror: Dimensões aplicadas:', dimensions);
    }
  }, [videoDimensions, mirrorState, getResponsiveMirrorDimensions]);

  // ETAPA 7: Tratamento de erro para fallback (timeout)
  useEffect(() => {
    if (mirrorState === 'waiting' && isScreenAudioCaptured) {
      // Se está waiting há muito tempo, pode ser erro
      const errorTimeout = setTimeout(() => {
        const videoTrack = getScreenVideoTrack();
        if (!videoTrack) {
          setMirrorState('error');
          console.log('❌ Mirror: Timeout - track não disponível após 10 segundos');
        }
      }, 10000); // 10 segundos timeout
      
      return () => clearTimeout(errorTimeout);
    }
  }, [mirrorState, isScreenAudioCaptured, getScreenVideoTrack]);

  // ETAPA 8: Validação contínua quando mirror está ativo
  useEffect(() => {
    if (mirrorState === 'active' && mirrorVideoStream) {
      // Executar validação inicial
      setTimeout(() => {
        validateMirrorIntegration();
      }, 1000); // Aguardar 1s para estabilizar

      // Validação periódica a cada 30 segundos
      const validationInterval = setInterval(() => {
        console.log('🔄 [PERIODIC VALIDATION] Executando validação periódica...');
        validateMirrorIntegration();
      }, 30000);

      return () => clearInterval(validationInterval);
    }
  }, [mirrorState, mirrorVideoStream, validateMirrorIntegration]);


  // Função para ativar scroll automático
  const enableAutoScroll = useCallback(() => {
    setIsAutoScrollEnabled(true);
    setTimeout(scrollToBottom, 50);
  }, [scrollToBottom]);

  // Função para verificar se análise está disponível (mesmas condições do botão)
  const canAnalyze = useCallback(() => {
    return !isAnalyzing && (blocks.length > 0 || interimTranscript.trim().length > 0);
  }, [isAnalyzing, blocks.length, interimTranscript]);

  // Função para envio ao webhook de análise (aceita objeto payload)
  const sendToWebhook = async (payload: any) => {
    try {
      const webhookUrl = process.env.NEXT_PUBLIC_ANALYSIS_WEBHOOK_URL;
      if (!webhookUrl) {
        console.error('❌ URL do webhook de análise não configurada. Verifique a variável de ambiente NEXT_PUBLIC_ANALYSIS_WEBHOOK_URL.');
        throw new Error('Webhook URL not configured');
      }

      console.log('📡 Enviando payload para webhook...');
      console.log('🔍 Payload:', payload);
      
      const response = await fetch(webhookUrl, {
        method: 'POST',
        headers: {
          'Content-Type': 'application/json',
        },
        body: JSON.stringify(payload)
      });
      
      if (!response.ok) {
        throw new Error(`HTTP error! status: ${response.status}`);
      }
      
      const data = await response.text();
      console.log('✅ Resposta do webhook:', data);
      
      return data;
    } catch (error) {
      console.error('❌ Erro ao enviar para webhook:', error);
      throw error;
    }
  };

  // FASE 3: Função para formatar resposta do webhook (com suporte a HTML)
  const formatWebhookResponse = (rawResponse: string): string => {
    try {
      console.log('🔍 Raw response recebida:', rawResponse);
      
      // Tentar fazer parse do JSON
      const parsed = JSON.parse(rawResponse);
      console.log('🔍 JSON parseado:', parsed);
      
      // Verificar múltiplas variações possíveis do campo
      let analysisText = parsed.analise_resposta || 
                        parsed['analise_resposta '] || // Com espaço
                        parsed.analysis || 
                        parsed.response ||
                        parsed.resposta;
      
      console.log('🔍 Texto da análise extraído:', analysisText);
      
      if (analysisText) {
        // Remover marcadores markdown de código (```html, ```, etc)
        analysisText = analysisText
          .replace(/```html\s*/g, '')  // Remove ```html
          .replace(/```\s*/g, '')      // Remove ``` no final
          .replace(/^```.*$/gm, '')    // Remove qualquer linha que comece com ```
          .trim();
        
        // Se contém HTML, processar adequadamente
        if (analysisText.includes('<') && analysisText.includes('>')) {
          console.log('✅ HTML detectado, processando formatação HTML');
          return analysisText
            .replace(/\\"/g, '"')  // Converter aspas escapadas
            .trim();
        } else {
          // Texto simples - converter quebras de linha
          console.log('✅ Texto simples detectado');
          return analysisText
            .replace(/\\n/g, '\n')
            .replace(/\n\n+/g, '\n\n')
            .trim();
        }
      }
      
      // Se não encontrou nenhum campo conhecido, retornar o valor do primeiro campo
      const firstValue = Object.values(parsed)[0];
      if (typeof firstValue === 'string') {
        let cleanedValue = firstValue
          .replace(/```html\s*/g, '')  // Remove ```html
          .replace(/```\s*/g, '')      // Remove ``` no final
          .replace(/^```.*$/gm, '')    // Remove qualquer linha que comece com ```
          .trim();
        
        if (cleanedValue.includes('<') && cleanedValue.includes('>')) {
          return cleanedValue.replace(/\\"/g, '"').trim();
        } else {
          return cleanedValue.replace(/\\n/g, '\n').replace(/\n\n+/g, '\n\n').trim();
        }
      }
      
      // Se não conseguiu extrair, retornar como texto
      return rawResponse;
    } catch (error) {
      console.log('⚠️ Erro ao fazer parse do JSON, tratando como texto simples');
      
      // Se não é JSON válido, tentar extrair texto entre aspas
      const textMatch = rawResponse.match(/"([^"]*(?:\\.[^"]*)*)"/);
      if (textMatch && textMatch[1]) {
        const extractedText = textMatch[1]
          .replace(/```html\s*/g, '')  // Remove ```html
          .replace(/```\s*/g, '')      // Remove ``` no final
          .replace(/^```.*$/gm, '')    // Remove qualquer linha que comece com ```
          .trim();
        
        return extractedText
          .replace(/\\n/g, '\n')
          .replace(/\\"/g, '"')
          .replace(/\n\n+/g, '\n\n')
          .trim();
      }
      
      // Último recurso: retornar como texto formatado
      return rawResponse
        .replace(/```html\s*/g, '')  // Remove ```html
        .replace(/```\s*/g, '')      // Remove ``` no final
        .replace(/^```.*$/gm, '')    // Remove qualquer linha que comece com ```
        .replace(/\\n/g, '\n')
        .replace(/\n\n+/g, '\n\n')
        .trim();
    }
  };

  // FASE 3: Função para verificar se a resposta contém HTML
  const isHtmlContent = (content: string): boolean => {
    return content.includes('<') && content.includes('>') && 
           (content.includes('<p>') || content.includes('<b>') || content.includes('<strong>') || 
            content.includes('<em>') || content.includes('<br>') || content.includes('<div>'));
  };

  // Funções do histórico de análises (mantidas idênticas)
  const createLoadingEntry = (contexto: string): string => {
    const id = `analysis-${Date.now()}`;
    const newEntry: AnalysisHistory = {
      id,
      timestamp: new Date().toLocaleTimeString('pt-BR'),
      contexto: contexto,
      resposta: '',
      isProcessing: true
    };
    
    setAnalysisHistory(prev => [newEntry, ...prev]);
    return id;
  };

  const updateLoadingEntry = (id: string, resposta: string) => {
    setAnalysisHistory(prev => 
      prev.map(entry => 
        entry.id === id 
          ? { ...entry, resposta: formatWebhookResponse(resposta), isProcessing: false }
          : entry
      )
    );
  };

  /**
   * Constrói seção do formulário pre-session para incluir no payload de análise
   * @param sessionData - Dados da sessão carregados do banco (já em memória)
   * @param sessionId - ID da sessão atual
   * @returns Objeto estruturado com dados da empresa e perguntas SPIN
   * 
   * IMPORTANTE: Esta função é fail-safe e sempre retorna uma estrutura válida,
   * mesmo com dados ausentes ou corrompidos, garantindo que o webhook nunca falhe.
   */
  const buildFormularioPresessao = (sessionData: any, sessionId: string) => {
    try {
      // Proteção contra sessionData null/undefined
      if (!sessionData) {
        console.warn('⚠️ SessionData não disponível, usando valores padrão para formulário');
        return {
          empresa: {
            nome: '',
            industria: '',
            industria_customizada: '',
            faturamento: '',
            tipo_agente: 'ESPECIALISTA'
          },
          perguntas_spin: {
            situacao: '',
            problema: '',
            implicacao: '',
            solucao_necessaria: ''
          },
          metadados: {
            sessao_id: sessionId || '',
            dados_carregados: false,
            timestamp_formulario: ''
          }
        };
      }

      // Proteção contra spinQuestions null/undefined ou formato incorreto
      let spinQuestions: any = {};
      if (sessionData.spinQuestions) {
        // Se spinQuestions for string JSON, fazer parse
        if (typeof sessionData.spinQuestions === 'string') {
          try {
            spinQuestions = JSON.parse(sessionData.spinQuestions);
          } catch {
            console.warn('⚠️ spinQuestions em formato inválido, usando valores vazios');
            spinQuestions = {};
          }
        } else {
          spinQuestions = sessionData.spinQuestions;
        }
      }
      
      // Função helper para garantir string segura
      const safeString = (value: any): string => {
        if (value === null || value === undefined) return '';
        return String(value).trim();
      };
      
      return {
        empresa: {
          nome: safeString(sessionData.companyName),
          industria: safeString(sessionData.industry),
          industria_customizada: safeString(sessionData.customIndustry),
          faturamento: safeString(sessionData.revenue),
          tipo_agente: sessionData.agentType || 'ESPECIALISTA'
        },
        perguntas_spin: {
          situacao: safeString(spinQuestions.situation),
          problema: safeString(spinQuestions.problem),
          implicacao: safeString(spinQuestions.implication),
          solucao_necessaria: safeString(spinQuestions.solutionNeed)
        },
        metadados: {
          sessao_id: sessionId || '',
          dados_carregados: true,
          timestamp_formulario: safeString(sessionData.createdAt)
        }
      };
    } catch (error) {
      // Fallback completo em caso de erro inesperado
      console.error('❌ Erro ao construir formulario_presessao:', error);
      return {
        empresa: {
          nome: '',
          industria: '',
          industria_customizada: '',
          faturamento: '',
          tipo_agente: 'ESPECIALISTA'
        },
        perguntas_spin: {
          situacao: '',
          problema: '',
          implicacao: '',
          solucao_necessaria: ''
        },
        metadados: {
          sessao_id: sessionId || '',
          dados_carregados: false,
          timestamp_formulario: '',
          erro: true
        }
      };
    }
  };

  // Função handleAnalyze com payload estruturado incluindo trans.usuario, trans.cliente e analiseRapida
  const handleAnalyze = useCallback(async () => {
    if (isAnalyzing) return;
    
    const analysisStartTime = performance.now(); // Performance tracking
    setIsAnalyzing(true);
    let loadingId: string | null = null;
    
    try {
      // Coleta do Contexto Completo
      const finalBlocksText = blocks.map(block => block.text).join(' \n');
      const currentInterimText = interimTranscript; // Captura o texto intermediário atual

      // Junta os dois, garantindo um espaço se ambos existirem.
      const contextoCompleto = `${finalBlocksText} ${currentInterimText}`.trim();
      
      if (!contextoCompleto) {
        console.log('⚠️ Nenhum contexto disponível para análise');
        return;
      }
      
      // Separar blocos por fonte para trans.usuario e trans.cliente
      const transUsuario = blocks.filter(b => b.source === 'microphone').map(b => b.text);
      const transCliente = blocks.filter(b => b.source === 'screen').map(b => b.text);
      
      // Construir payload estruturado incluindo dados do formulário pre-session
      // IMPORTANTE: sessionData já está carregado em memória, não faz nova query ao BD
      const payload = {
        contexto: contextoCompleto,
        timestamp: new Date().toISOString(),
        source: 'daily-co-transcription',
        trans: {
          usuario: transUsuario,
          cliente: transCliente
        },
        blocos: blocks.map(b => ({
          id: b.id,
          source: b.source === 'microphone' ? 'usuario' : b.source === 'screen' ? 'cliente' : b.source,
          color: b.color,
          startTime: b.startTime instanceof Date ? b.startTime.toISOString() : b.startTime,
          text: b.text
        })),
        interim: currentInterimText,
        analiseRapida: isQuickAnalysis,
        // NOVO: Dados do formulário de configuração da sessão
        // Inclui informações da empresa e perguntas SPIN coletadas na pre-session
        // Usa valores padrão vazios se dados não estiverem disponíveis (fail-safe)
        formulario_presessao: buildFormularioPresessao(sessionData, sessionId || '')
      };
      
      console.log('📋 Payload construído:', {
        contextoLength: contextoCompleto.length,
        blocosTotal: blocks.length,
        transUsuarioCount: transUsuario.length,
        transClienteCount: transCliente.length,
        analiseRapida: isQuickAnalysis,
        formularioIncluido: !!payload.formulario_presessao,
        empresaNome: payload.formulario_presessao?.empresa?.nome || 'VAZIO'
      });
      
      // Criar entrada de loading no histórico
      loadingId = createLoadingEntry(contextoCompleto);
      console.log('🌐 Enviando payload estruturado para análise de IA...');
      
      // Enviar para webhook
      const resposta = await sendToWebhook(payload);
      
      // Atualizar entrada no histórico com resultado
      if (loadingId) {
        updateLoadingEntry(loadingId, resposta);
      }
      
      // Tracking da análise na sessão (não-bloqueante)
      if (sessionId) {
        incrementAnalysisCount({
          type: isQuickAnalysis ? 'quick' : 'detailed',
          content: resposta,
          contextLength: contextoCompleto.length,
          creditsUsed: 1 // Pode ser calculado dinamicamente
        });
      }
      
      const analysisEndTime = performance.now();
      const analysisDuration = analysisEndTime - analysisStartTime;
      console.log(`✅ Análise concluída em ${analysisDuration.toFixed(2)}ms, transcrição Daily.co continua ativa`);
      
    } catch (error) {
      console.error('❌ Erro na análise:', error);
      const errorMessage = `❌ Erro na análise: ${error instanceof Error ? error.message : 'Erro desconhecido'}`;
      
      if (loadingId) {
        updateLoadingEntry(loadingId, errorMessage);
      } else {
        console.error(errorMessage);
      }
    } finally {
      setIsAnalyzing(false);
    }
  }, [blocks, interimTranscript, isAnalyzing, isQuickAnalysis, createLoadingEntry, sendToWebhook, updateLoadingEntry]);

  // Event listener para tecla espaço
  useEffect(() => {
    const handleKeyPress = (event: KeyboardEvent) => {
      if (event.code === 'Space') {
        const activeElement = document.activeElement;
        const isInputField = activeElement && (
          activeElement.tagName === 'INPUT' ||
          activeElement.tagName === 'TEXTAREA' ||
          activeElement.getAttribute('contenteditable') === 'true'
        );

        if (!isInputField && canAnalyze()) {
          event.preventDefault();
          handleAnalyze();
        }
      }
    };

    document.addEventListener('keydown', handleKeyPress);
    return () => document.removeEventListener('keydown', handleKeyPress);
  }, [canAnalyze, handleAnalyze]);

  // Tracking de conexão da sessão com duração cumulativa
  useEffect(() => {
    if (!sessionId) return;

    if (isConnected && !connectStartTime) {
      // Nova conexão - registrar início
      const startTime = new Date();
      setConnectStartTime(startTime);
      
      // Se é a primeira conexão da sessão, registrar connectTime
      if (!sessionData?.connectTime) {
        updateSessionData({ connectTime: startTime.toISOString() });
      }
    } else if (!isConnected && connectStartTime) {
      // Desconectou - somar duração à duração total existente
      const sessionDuration = Math.floor((new Date().getTime() - connectStartTime.getTime()) / 1000);
      const currentTotalDuration = sessionData?.totalDuration || 0;
      const newTotalDuration = currentTotalDuration + sessionDuration;
      
      updateSessionData({ totalDuration: newTotalDuration });
      
      // Atualizar estado local para próximas reconexões
      setSessionData((prev: any) => prev ? {
        ...prev,
        totalDuration: newTotalDuration
      } : prev);
      
      // Reset para próxima conexão
      setConnectStartTime(null);
    }
  }, [isConnected, sessionId, connectStartTime, sessionData, updateSessionData]);

  // Hook para expor função de incremento de análise para uso externo
  useEffect(() => {
    if (sessionId) {
      // Expor função globalmente para ser usada em análises
      (window as any).trackSessionAnalysis = incrementAnalysisCount;
    }
    
    return () => {
      if ((window as any).trackSessionAnalysis) {
        delete (window as any).trackSessionAnalysis;
      }
    };
  }, [incrementAnalysisCount, sessionId]);

  // Handler para salvar duração ao fechar/atualizar página
  useEffect(() => {
    if (!sessionId) return;

    const handleBeforeUnload = () => {
      // Se estiver conectado quando a página fechar, salvar duração acumulada
      if (connectStartTime) {
        const sessionDuration = Math.floor((new Date().getTime() - connectStartTime.getTime()) / 1000);
        const currentTotalDuration = sessionData?.totalDuration || 0;
        const finalTotalDuration = currentTotalDuration + sessionDuration;
        
        // Navigator.sendBeacon para garantir que a requisição seja enviada mesmo ao fechar
        const updateData = { totalDuration: finalTotalDuration };
        
        try {
          navigator.sendBeacon(
            `/api/transcription-sessions/${sessionId}`, 
            new Blob([JSON.stringify(updateData)], { type: 'application/json' })
          );
        } catch (error) {
          // Fallback com fetch síncrono como último recurso
          fetch(`/api/transcription-sessions/${sessionId}`, {
            method: 'PATCH',
            headers: { 'Content-Type': 'application/json' },
            body: JSON.stringify(updateData),
            keepalive: true
          }).catch(() => {
            // Falha silenciosa - não podemos fazer mais nada
            console.warn('Failed to save session duration on page unload');
          });
        }
      }
    };

    window.addEventListener('beforeunload', handleBeforeUnload);
    
    return () => {
      window.removeEventListener('beforeunload', handleBeforeUnload);
    };
  }, [sessionId, connectStartTime, sessionData]);

  // Timer para atualizar duração atual em tempo real
  useEffect(() => {
    if (!connectStartTime) {
      setCurrentSessionDuration(0);
      return;
    }

    const timer = setInterval(() => {
      const elapsed = Math.floor((new Date().getTime() - connectStartTime.getTime()) / 1000);
      setCurrentSessionDuration(elapsed);
    }, 1000);

    return () => clearInterval(timer);
  }, [connectStartTime]);

  // Mirror container render function
  const renderMirrorContainer = () => {
    
    const containerStyle = {
      borderRadius: '8px',
      display: 'flex',
      alignItems: 'center',
      justifyContent: 'center',
      width: '100%',
      minHeight: mirrorState === 'active' ? 'auto' : '158px',
      height: mirrorState === 'active' ? 'auto' : '258px',
      transition: 'all 0.3s ease'
    };

    switch (mirrorState) {
      case 'hidden':
        return (
          <div 
            id="screen-mirror-container"
            style={{
              ...containerStyle,
              border: '2px dashed rgba(107, 233, 76, 0.3)',
              backgroundColor: 'rgba(23, 24, 24, 0.5)',
            }}
          >
            <div style={{ color: 'var(--periwinkle)', fontSize: '13px', textAlign: 'center', opacity: 0.7 }}>
              🖥️ Mirror da tela compartilhada aparecerá aqui
              <br />
              <span style={{ fontSize: '11px' }}>Clique em &ldquo;🎙️ INICIAR&rdquo; para ativar</span>
            </div>
          </div>
        );
        
      case 'waiting':
        return (
          <div 
            id="screen-mirror-container"
            style={{
              ...containerStyle,
              border: '2px solid rgba(107, 233, 76, 0.6)',
              backgroundColor: 'rgba(107, 233, 76, 0.1)',
            }}
          >
            <div style={{ color: 'var(--sgbus-green)', fontSize: '13px', textAlign: 'center' }}>
              ⏳ Aguardando compartilhamento de tela...
              <br />
              <span style={{ fontSize: '11px', opacity: 0.8 }}>
                Selecione a tela para compartilhar na janela do navegador
              </span>
            </div>
          </div>
        );
        
      case 'active':
        return (
          <div 
            id="screen-mirror-container"
            style={{
              ...containerStyle,
              border: '2px solid var(--sgbus-green)',
              backgroundColor: 'var(--eerie-black)',
              minHeight: 'auto',
              padding: '2px',
              overflow: 'hidden'
            }}
          >
            {mirrorVideoStream && (
                <video
                  ref={mirrorVideoRef}
                  autoPlay
                  muted
                  playsInline
                  style={{
                    width: '100%',
                    height: 'auto',
                    maxWidth: '100%',
                    borderRadius: '8px',
                    backgroundColor: 'var(--eerie-black, #171818)',
                    transition: 'all 0.3s ease',
                    display: 'block'
                  }}
                  onLoadedMetadata={() => {
                    console.log('🎥 Mirror: Video metadata carregado, video deve estar visível');
                  }}
                  onError={(e) => {
                    console.error('❌ Mirror: Erro no elemento de vídeo:', e);
                  }}
                />
            )}
          </div>
        );
        
      case 'error':
        return (
          <div 
            id="screen-mirror-container"
            style={{
              ...containerStyle,
              border: '2px solid rgba(239, 68, 68, 0.6)',
              backgroundColor: 'rgba(239, 68, 68, 0.1)',
            }}
          >
            <div style={{ color: 'rgb(239, 68, 68)', fontSize: '13px', textAlign: 'center' }}>
              ❌ Erro no compartilhamento de tela
              <br />
              <span style={{ fontSize: '11px', opacity: 0.8 }}>
                Tente novamente ou verifique as permissões
              </span>
            </div>
          </div>
        );
    }
  };


  return (
    <div className="h-full min-h-0 pt-[18px] px-6 pb-6">
      <div className="max-w-7xl mx-auto h-full">
        {/* Informações da Sessão */}
        {sessionId && (
          <div 
            className="mb-3 p-3 rounded-lg border"
            style={{ 
              backgroundColor: 'var(--night)', 
              borderColor: 'rgba(249, 251, 252, 0.1)'
            }}
          >
            {sessionLoading ? (
              <div className="flex items-center gap-2 text-sm" style={{ color: 'var(--periwinkle)' }}>
                <div className="animate-spin rounded-full h-4 w-4 border-2 border-periwinkle border-t-transparent" />
                Carregando informações da sessão...
              </div>
            ) : sessionError ? (
              <div className="text-sm" style={{ color: 'var(--red-400)' }}>
                ⚠️ Erro: {sessionError}
              </div>
            ) : sessionData ? (
              <div className="flex items-center justify-between">
                <div className="flex items-center gap-4">
                  <div>
                    <div className="text-sm font-semibold" style={{ color: 'var(--seasalt)' }}>
                      {sessionData.sessionName}
                    </div>
                    <div className="text-xs" style={{ color: 'var(--periwinkle)' }}>
                      {sessionData.companyName} • {sessionData.industry} • {sessionData.revenue}
                    </div>
                  </div>
                  <div className="px-2 py-1 rounded text-xs font-medium bg-sgbus-green text-night">
                    {sessionData.agentType}
                  </div>
                </div>
                <div className="flex items-center gap-2 text-xs" style={{ color: 'var(--periwinkle)' }}>
                  <span>Sessão: {sessionId.slice(0, 8)}...</span>
                  {sessionData?.analysisCount > 0 && (
                    <span className="px-1.5 py-0.5 rounded bg-periwinkle bg-opacity-20 text-xs">
                      {sessionData.analysisCount} análises
                    </span>
                  )}
                  {(sessionData?.totalDuration > 0 || currentSessionDuration > 0) && (
                    <span className="px-1.5 py-0.5 rounded bg-sgbus-green bg-opacity-20 text-xs">
                      {Math.floor(((sessionData?.totalDuration || 0) + currentSessionDuration) / 60)}m {((sessionData?.totalDuration || 0) + currentSessionDuration) % 60}s
                    </span>
                  )}
                </div>
              </div>
            ) : null}
          </div>
        )}
        
        <div className="grid grid-cols-1 sm:grid-cols-[1.25fr_0.9fr] gap-3 h-full">
          
          {/* COLUNA ESQUERDA - Controles e Transcrição */}
          <div className="flex flex-col space-y-3 h-full min-h-0">
            
            {/* PARTE SUPERIOR - Controles Reorganizados - RESPONSIVO */}
            <div 
              ref={controlsContainerRef}
              className="p-2 rounded-xl"
              style={{ 
                backgroundColor: 'var(--eerie-black)', 
                border: '1px solid rgba(249, 251, 252, 0.1)'
              }}
            >

              {/* Layout: Video ao lado dos controles */}
              <div className="flex gap-3 items-start h-full">
                {/* Mirror Container - Video */}
                <div className="flex-1 min-w-0">
                  {renderMirrorContainer()}
                </div>

                {/* Controles Verticais */}
                <div className="flex flex-col gap-2 min-w-[120px] sm:min-w-[140px] flex-shrink-0 h-full">
                  {/* Botão Primário - CONECTAR */}
                  <button
                    onClick={isListening ? stopListening : startListening}
                    disabled={isProcessing}
                    className="flex-none w-full h-[34px] px-2 sm:px-3 rounded-lg text-xs sm:text-sm font-medium transition-all duration-200 inline-flex items-center justify-center gap-1 sm:gap-2 focus-visible:outline-2 focus-visible:outline-[color:var(--sgbus-green)] focus-visible:outline-offset-2 disabled:opacity-50"
                    style={{
                      backgroundColor: isProcessing ? 'rgba(255, 193, 7, 0.2)' : 
                                      isListening ? 'rgba(239, 68, 68, 0.2)' : 'rgba(107, 233, 76, 0.2)',
                      color: isProcessing ? '#ffc107' : 
                             isListening ? '#ef4444' : 'var(--sgbus-green)',
                      border: isProcessing ? '1px solid rgba(255, 193, 7, 0.3)' : 
                              isListening ? '1px solid rgba(239, 68, 68, 0.3)' : '1px solid rgba(107, 233, 76, 0.3)',
                      width: '140px' // Largura fixa para não mudar de tamanho
                    }}
                    onMouseEnter={(e) => !e.currentTarget.disabled && (e.currentTarget.style.filter = 'brightness(110%)')}
                    onMouseLeave={(e) => e.currentTarget.style.filter = 'brightness(100%)'}
                  >
                    {isProcessing ? (
                      <>
                        <div className="animate-spin w-4 h-4 border-2 border-current border-t-transparent rounded-full"></div>
                        <span>
                          {error?.includes('Tentando reconectar') ? 'RECOVERY...' : 'CONECTANDO...'}
                        </span>
                      </>
                    ) : isListening ? (
                      <>
                        <Square size={20} />
                        <span>DESCONECTAR</span>
                      </>
                    ) : (
                      <>
                        <Play size={20} />
                        <span>CONECTAR</span>
                      </>
                    )}
                  </button>

                  {/* Toggle MIC */}
                  <button
                    onClick={toggleMicrophone}
                    disabled={!isConnected}
                    className="flex-none w-full h-[34px] px-1 sm:px-2 rounded-lg text-xs font-medium transition-all duration-200 inline-flex items-center justify-center gap-1 focus-visible:outline-2 focus-visible:outline-[color:var(--sgbus-green)] focus-visible:outline-offset-2 disabled:opacity-50 disabled:cursor-not-allowed"
                    style={{
                      backgroundColor: !isConnected ? 'rgba(207, 198, 254, 0.1)' : isMicrophoneEnabled ? 'var(--sgbus-green)' : 'rgba(239, 68, 68, 0.2)',
                      color: !isConnected ? 'var(--periwinkle)' : isMicrophoneEnabled ? 'var(--night)' : '#ef4444',
                      border: !isConnected ? '1px solid rgba(207, 198, 254, 0.2)' : isMicrophoneEnabled ? 'none' : '1px solid rgba(239, 68, 68, 0.3)',
                      opacity: !isConnected ? 0.5 : 1
                    }}
                    onMouseEnter={(e) => !e.currentTarget.disabled && (e.currentTarget.style.filter = 'brightness(110%)')}
                    onMouseLeave={(e) => e.currentTarget.style.filter = 'brightness(100%)'}
                    title={!isConnected ? 'Conecte-se à sala Daily.co para habilitar o microfone' : undefined}
                  >
                    {isConnected && isMicrophoneEnabled ? <Mic size={16} /> : <MicOff size={16} />}
                    <span>MIC</span>
                  </button>

                  {/* Toggle TELA (áudio) com alerta quando sem áudio */}
                  <div className="relative">
                    <button
                      onClick={toggleScreenAudio}
                      disabled={!isScreenAudioCaptured}
                      className="flex-none w-full h-[34px] px-1 sm:px-2 rounded-lg text-xs font-medium transition-all duration-200 inline-flex items-center justify-center gap-1 focus-visible:outline-2 focus-visible:outline-[color:var(--sgbus-green)] focus-visible:outline-offset-2 disabled:opacity-50 disabled:cursor-not-allowed"
                      style={{
                        backgroundColor: !isScreenAudioCaptured ? 'rgba(207, 198, 254, 0.1)' :
                                        // Se tela compartilhada mas sem áudio, mostrar amarelo de alerta
                                        (isScreenAudioCaptured && !hasScreenAudio) ? 'rgba(251, 191, 36, 0.2)' :
                                        isScreenAudioEnabled ? 'var(--sgbus-green)' : 'rgba(239, 68, 68, 0.2)',
                        color: !isScreenAudioCaptured ? 'var(--periwinkle)' :
                               (isScreenAudioCaptured && !hasScreenAudio) ? '#fbbf24' :
                               isScreenAudioEnabled ? 'var(--night)' : '#ef4444',
                        border: !isScreenAudioCaptured ? '1px solid rgba(207, 198, 254, 0.2)' :
                                (isScreenAudioCaptured && !hasScreenAudio) ? '1px solid rgba(251, 191, 36, 0.3)' :
                                isScreenAudioEnabled ? 'none' : '1px solid rgba(239, 68, 68, 0.3)',
                        opacity: !isScreenAudioCaptured ? 0.5 : 1
                      }}
                      onMouseEnter={(e) => !e.currentTarget.disabled && (e.currentTarget.style.filter = 'brightness(110%)')}
                      onMouseLeave={(e) => e.currentTarget.style.filter = 'brightness(100%)'}
                      title={!isScreenAudioCaptured ? 'Inicie o compartilhamento de tela primeiro' : 
                             (isScreenAudioCaptured && !hasScreenAudio) ? 'Tela compartilhada sem áudio - clique no tooltip para instruções' :
                             isScreenAudioEnabled ? 'Desabilitar áudio da tela' : 'Habilitar áudio da tela'}
                    >
                      {/* Ícone com alerta quando sem áudio */}
                      <div className="flex items-center gap-1">
                        {isScreenAudioCaptured && isScreenAudioEnabled ? <Mic size={16} /> : <MicOff size={16} />}
                        {/* Mostrar triângulo de alerta quando tela compartilhada mas sem áudio */}
                        {isScreenAudioCaptured && !hasScreenAudio && (
                          <AlertTriangle size={12} className="text-yellow-500" />
                        )}
                      </div>
                      <span>TELA</span>
                    </button>
                    
                    {/* Tooltip de aviso quando tela compartilhada sem áudio */}
                    <AudioWarningTooltip show={isScreenAudioCaptured && !hasScreenAudio} />
                  </div>

<<<<<<< HEAD
                  {/* NOVO: Botão Compartilhar Tela */}
                  <button
                    onClick={toggleScreenShare}
                    disabled={!isListening}
                    className="flex-none w-full h-[34px] px-1 sm:px-2 rounded-lg text-xs font-medium transition-all duration-200 inline-flex items-center justify-center gap-1 focus-visible:outline-2 focus-visible:outline-[color:var(--sgbus-green)] focus-visible:outline-offset-2 disabled:opacity-50 disabled:cursor-not-allowed"
                    style={{
                      backgroundColor: isScreenAudioCaptured ? 'rgba(239, 68, 68, 0.2)' : 'rgba(107, 233, 76, 0.2)',
                      color: isScreenAudioCaptured ? '#ef4444' : 'var(--sgbus-green)',
                      border: isScreenAudioCaptured ? '1px solid rgba(239, 68, 68, 0.3)' : '1px solid rgba(107, 233, 76, 0.3)'
                    }}
                    onMouseEnter={(e) => !e.currentTarget.disabled && (e.currentTarget.style.filter = 'brightness(110%)')}
                    onMouseLeave={(e) => e.currentTarget.style.filter = 'brightness(100%)'}
                    title={isScreenAudioCaptured ? 'Parar compartilhamento de tela' : 'Iniciar compartilhamento de tela'}
                  >
                    <ScreenShare size={16} />
                    <span>{isScreenAudioCaptured ? 'PARAR' : 'COMPART.'}</span>
                  </button>
=======

>>>>>>> ac070d5c

                  {/* Espaçador para empurrar botões para baixo */}
                  <div className="flex-1"></div>

                  {/* Linha dos botões secundários - ANÁLISE e LIXEIRA */}
                  <div className="flex items-center gap-1 w-full">
                    {/* Botão Secundário - Analisar */}
                    <button
                      onClick={handleAnalyze}
                      disabled={isAnalyzing || (blocks.length === 0 && !interimTranscript.trim())}
                      aria-label="Analisar transcrição (Tecla: Espaço)"
                      className="flex-1 h-[34px] px-2 rounded-lg transition-all duration-200 inline-flex items-center justify-center gap-1 focus-visible:outline-2 focus-visible:outline-[color:var(--sgbus-green)] focus-visible:outline-offset-2 disabled:opacity-50 disabled:cursor-not-allowed text-xs font-medium"
                      style={{
                        backgroundColor: isQuickAnalysis 
                          ? (isAnalyzing ? 'rgba(255, 193, 7, 0.3)' : 'rgba(255, 193, 7, 0.2)')
                          : (isAnalyzing ? 'rgba(107, 233, 76, 0.2)' : 'rgba(107, 233, 76, 0.1)'),
                        color: isQuickAnalysis ? '#ffc107' : 'var(--sgbus-green)',
                        border: isQuickAnalysis ? '1px solid rgba(255, 193, 7, 0.5)' : '1px solid rgba(107, 233, 76, 0.3)'
                      }}
                      onMouseEnter={(e) => !e.currentTarget.disabled && (e.currentTarget.style.filter = 'brightness(110%)')}
                      onMouseLeave={(e) => e.currentTarget.style.filter = 'brightness(100%)'}
                    >
                      {isQuickAnalysis ? <Zap size={16} /> : <Brain size={16} />}
                      <span>ANÁLISE</span>
                    </button>

                    {/* Botão Secundário - Lixeira */}
                    <button
                      onClick={clearTranscriptionHistory}
                      disabled={blocks.length === 0}
                      aria-label="Limpar histórico de transcrição"
                      className="flex-none w-[34px] h-[34px] rounded-lg transition-all duration-200 inline-flex items-center justify-center focus-visible:outline-2 focus-visible:outline-[color:var(--sgbus-green)] focus-visible:outline-offset-2 disabled:opacity-50 disabled:cursor-not-allowed"
                      style={{
                        border: '1px solid var(--periwinkle)',
                        color: 'var(--periwinkle)',
                        backgroundColor: 'transparent'
                      }}
                      onMouseEnter={(e) => !e.currentTarget.disabled && (e.currentTarget.style.filter = 'brightness(110%)')}
                      onMouseLeave={(e) => e.currentTarget.style.filter = 'brightness(100%)'}
                    >
                      <Trash2 size={16} />
                    </button>
                  </div>

                  {/* Checkbox "Análise Rápida" */}
                  <div className="flex items-center gap-2 mt-0">
                    <label 
                      className="flex items-center gap-2 cursor-pointer text-xs"
                      style={{ color: 'var(--seasalt)' }}
                    >
                      <div className="relative">
                        <input
                          type="checkbox"
                          checked={isQuickAnalysis}
                          onChange={(e) => setIsQuickAnalysis(e.target.checked)}
                          className="w-3 h-3 rounded appearance-none cursor-pointer transition-all duration-200 ease focus:outline-none"
                          style={{
                            backgroundColor: isQuickAnalysis ? 'var(--sgbus-green)' : 'var(--night)',
                            border: isQuickAnalysis ? '1px solid var(--sgbus-green)' : '1px solid rgba(249, 251, 252, 0.2)',
                            outline: 'none',
                            boxShadow: 'none'
                          }}
                        />
                        {isQuickAnalysis && (
                          <div 
                            className="absolute inset-0 flex items-center justify-center pointer-events-none"
                            style={{ 
                              fontSize: '8px',
                              color: 'var(--night)',
                              fontWeight: 'bold'
                            }}
                          >
                            ✓
                          </div>
                        )}
                      </div>
                      análise rápida
                    </label>
                  </div>
                </div>
              </div>

            </div>

            {/* ÁREA DE TRANSCRIÇÃO - EXPANSÍVEL */}
            <div className="flex-1 flex flex-col min-h-0">
            <div 
                className="flex-1 flex flex-col rounded-xl overflow-hidden min-h-0"
                style={{ 
                  backgroundColor: 'var(--eerie-black)', 
                  border: '1px solid rgba(249, 251, 252, 0.1)'
                }}
              >
                {/* Conteúdo da transcrição */}
                <div 
                  ref={scrollContainerRef}
                  className="flex-1 pt-2 px-2 pb-2 overflow-y-auto relative thin-scrollbar"
                  style={{ 
                    scrollBehavior: 'smooth'
                  }}
                >
                  {/* Floating scroll button */}
                  {!isAutoScrollEnabled && (
                    <div className="absolute top-2 right-2 z-10">
                      <button
                        onClick={enableAutoScroll}
                        className="px-2 py-1 rounded text-xs transition-all duration-200 shadow-lg"
                        style={{ 
                          backgroundColor: 'rgba(207, 198, 254, 0.9)',
                          color: 'var(--periwinkle)',
                          border: '1px solid rgba(207, 198, 254, 0.3)'
                        }}
                      >
                        ⬇️ SCROLL
                      </button>
                    </div>
                  )}
                  {error && (
                    <div 
                      className="mb-4 p-4 rounded-lg"
                      style={{ 
                        backgroundColor: error.includes('Esta sessão foi encerrada') ? 'rgba(245, 158, 11, 0.1)' : 'rgba(239, 68, 68, 0.1)',
                        border: error.includes('Esta sessão foi encerrada') ? '1px solid rgba(245, 158, 11, 0.3)' : '1px solid rgba(239, 68, 68, 0.3)'
                      }}
                    >
                      <div className="flex items-start gap-3">
                        <div className="flex-1">
                          <p className="text-sm font-medium mb-2" 
                             style={{ color: error.includes('Esta sessão foi encerrada') ? '#d97706' : '#ef4444' }}>
                            {error.includes('Esta sessão foi encerrada') ? '🚫 Sessão Duplicada Detectada' : '❌ Erro'}
                          </p>
                          <p className="text-sm leading-relaxed" 
                             style={{ color: error.includes('Esta sessão foi encerrada') ? '#92400e' : '#dc2626' }}>
                            {error}
                          </p>
                          
                          {/* 🆕 FASE 3: Ações específicas para erro de duplicação */}
                          {error.includes('Esta sessão foi encerrada') && (
                            <div className="mt-3 flex flex-col sm:flex-row gap-2">
                              <button
                                onClick={() => window.location.reload()}
                                className="px-3 py-1.5 text-xs font-medium rounded-md transition-colors"
                                style={{ 
                                  backgroundColor: '#d97706',
                                  color: 'white'
                                }}
                              >
                                🔄 Tentar Novamente
                              </button>
                              <button
                                onClick={() => {
                                  // Copiar instruções para clipboard
                                  navigator.clipboard.writeText('1. Feche todas as outras abas desta sessão\n2. Recarregue esta página\n3. Tente conectar novamente');
                                  alert('Instruções copiadas para área de transferência!');
                                }}
                                className="px-3 py-1.5 text-xs font-medium rounded-md transition-colors"
                                style={{ 
                                  backgroundColor: 'transparent',
                                  color: '#d97706',
                                  border: '1px solid #d97706'
                                }}
                              >
                                📋 Copiar Instruções
                              </button>
                            </div>
                          )}
                        </div>
                      </div>
                    </div>
                  )}

                  {/* FASE 5: Renderizar blocos com sistema de blocos incremental */}
                  {blocks.map((block, index) => (
                    <div 
                      key={`block-${block.id}`}
                      className="mb-2" 
                      style={{ 
                        backgroundColor: block.color === 'green' ? 'rgba(107, 233, 76, 0.1)' : 
                                        block.color === 'blue' ? 'rgba(207, 198, 254, 0.1)' : 
                                        'rgba(249, 251, 252, 0.05)',
                        padding: '8px',
                        borderRadius: '8px',
                        borderLeft: `3px solid ${
                          block.color === 'green' ? 'var(--sgbus-green)' : 
                          block.color === 'blue' ? 'var(--periwinkle)' : 
                          'var(--seasalt)'
                        }`
                      }}
                    >
                      {/* Header do bloco com informações de fonte */}
                      <div className="flex items-center justify-between mb-2">
                        <div className="flex items-center space-x-2">
                          <div 
                            className="w-2 h-2 rounded-full" 
                            style={{ 
                              backgroundColor: block.color === 'green' ? 'var(--sgbus-green)' : 
                                              block.color === 'blue' ? 'var(--periwinkle)' : 
                                              'var(--seasalt)'
                            }}
                          ></div>
                          <span className="text-xs font-medium" style={{ 
                            color: block.color === 'green' ? 'var(--sgbus-green)' : 
                                   block.color === 'blue' ? 'var(--periwinkle)' : 
                                   'var(--seasalt)'
                          }}>
                            {block.source === 'screen' ? '🖥️ TELA' : 
                             block.source === 'microphone' ? '🎤 MICROFONE' : '👤 REMOTO'}
                          </span>
                        </div>
                        <span className="text-xs opacity-70" style={{ color: 'var(--seasalt)' }}>
                          {block.startTime.toLocaleTimeString()} | {block.text.length} chars
                        </span>
                      </div>
                      
                      {/* Texto da transcrição */}
                      <p 
                        className="text-base leading-relaxed" 
                        style={{ 
                          color: block.color === 'green' ? 'var(--sgbus-green)' : 
                                 block.color === 'blue' ? 'var(--periwinkle)' : 
                                 'var(--seasalt)'
                        }}
                      >
                        {block.text}
                        {/* FASE 5: Mostrar texto interim no último bloco */}
                        {index === blocks.length - 1 && interimTranscript && (
                          <span 
                            className="opacity-70 italic ml-1"
                            style={{ color: 'var(--periwinkle)' }}
                          >
                            {interimTranscript}
                          </span>
                        )}
                      </p>
                    </div>
                  ))}

                  {/* FASE 5: Texto interim agora é exibido dentro do último bloco */}

                  {/* Fallback para transcrição consolidada (caso segments não estejam disponíveis) */}
                  {!segments.length && transcript && (
                    <p 
                      className="text-base leading-relaxed mb-2" 
                      style={{ color: 'var(--seasalt)' }}
                    >
                      {transcript}
                    </p>
                  )}

                  {!transcript && !interimTranscript && !isListening && (
                    <div className="text-center pt-4 pb-8">
                      <p className="text-lg mb-2" style={{ color: 'var(--periwinkle)' }}>
                        🎙️ Pressione &quot;CONECTAR&quot; para começar a transcrição
                      </p>
                      <p className="text-sm opacity-70" style={{ color: 'var(--seasalt)' }}>
                        Sistema capturará áudio do microfone e da tela
                      </p>
                    </div>
                  )}

                  {isListening && !transcript && !interimTranscript && (
                    <div className="text-center pt-4 pb-8">
                      <p className="text-lg mb-2" style={{ color: 'var(--sgbus-green)' }}>
                        🎧 Escutando...
                      </p>
                      <p className="text-sm opacity-70" style={{ color: 'var(--seasalt)' }}>
                        Fale algo para começar a transcrição
                      </p>
                    </div>
                  )}
                </div>
              </div>
            </div>
          </div>

          {/* COLUNA DIREITA - Histórico de Análises */}
          <div className="flex flex-col h-full min-h-0">
            
            {/* HISTÓRICO DE ANÁLISES - EXPANSÍVEL */}
            <div className="flex-1 flex flex-col min-h-0 h-full">
              <div 
                className="flex-1 flex flex-col rounded-xl overflow-hidden min-h-0"
                style={{ 
                  backgroundColor: 'var(--eerie-black)', 
                  border: '1px solid rgba(249, 251, 252, 0.1)'
                }}
              >
                <div className="flex items-center justify-between px-4 py-3 border-b border-opacity-10" style={{ borderColor: 'var(--seasalt)' }}>
                  <h3 className="text-sm font-medium" style={{ color: 'var(--seasalt)' }}>
                    ANÁLISES DE IA
                  </h3>
                  <div className="flex items-center space-x-2">
                    <span className="text-xs" style={{ color: 'var(--periwinkle)' }}>
                      {analysisHistory.length} análises
                    </span>
                    
                    {/* Botão Tutorial */}
                    <button
                      onClick={() => setIsTutorialOpen(true)}
                      aria-label="Abrir tutorial"
                      className="w-[18px] h-[18px] rounded-full transition-all duration-200 inline-flex items-center justify-center hover:scale-110 focus-visible:outline-2 focus-visible:outline-[color:var(--periwinkle)] focus-visible:outline-offset-2"
                      style={{
                        backgroundColor: 'rgba(207, 198, 254, 0.1)',
                        color: 'var(--periwinkle)',
                        border: '1px solid rgba(207, 198, 254, 0.3)'
                      }}
                      onMouseEnter={(e) => e.currentTarget.style.backgroundColor = 'rgba(207, 198, 254, 0.2)'}
                      onMouseLeave={(e) => e.currentTarget.style.backgroundColor = 'rgba(207, 198, 254, 0.1)'}
                    >
                      <HelpCircle size={16} />
                    </button>
                  </div>
                </div>

                <div ref={analysisScrollRef} className="flex-1 p-2 overflow-y-auto space-y-4 persistent-scrollbar">
                  {analysisHistory.length === 0 && (
                    <div className="text-center pt-4 pb-8">
                      <p className="text-sm opacity-70" style={{ color: 'var(--seasalt)' }}>
                        Use o botão 🧠 no menu de controles acima para analisar a transcrição
                      </p>
                    </div>
                  )}

                  {analysisHistory.map((analysis) => (
                    <div
                      key={analysis.id}
                      className="p-2 rounded-lg border"
                      style={{ 
                        backgroundColor: 'rgba(249, 251, 252, 0.05)',
                        borderColor: 'rgba(249, 251, 252, 0.1)'
                      }}
                    >
                      <div className="flex items-center justify-between mb-2">
                        <span className="text-xs font-medium" style={{ color: 'var(--periwinkle)' }}>
                          {analysis.timestamp}
                        </span>
                        {analysis.isProcessing && (
                          <span className="text-xs animate-pulse" style={{ color: 'var(--sgbus-green)' }}>
                            ⏳ Processando...
                          </span>
                        )}
                      </div>
                      
                      <div className="text-xs mb-2 opacity-70" style={{ color: 'var(--seasalt)' }}>
                        <strong>Contexto:</strong> {analysis.contexto.substring(0, 150)}...
                      </div>
                      
                      {analysis.resposta && (
                        isHtmlContent(analysis.resposta) ? (
                          <div 
                            className="text-sm leading-relaxed analysis-content"
                            style={{ 
                              color: 'var(--seasalt)',
                            }}
                            dangerouslySetInnerHTML={{ __html: analysis.resposta }}
                          />
                        ) : (
                          <div 
                            className="text-sm leading-relaxed whitespace-pre-wrap"
                            style={{ color: 'var(--seasalt)' }}
                          >
                            {analysis.resposta}
                          </div>
                        )
                      )}
                    </div>
                  ))}
                </div>
              </div>
            </div>
          </div>
        </div>
      </div>
      
      {/* Modal Tutorial Completo */}
      <TutorialModal 
        isOpen={isTutorialOpen}
        onClose={() => {
          setIsTutorialOpen(false);
          if (isFirstVisit) {
            markAsVisited();
          }
        }}
      />


    </div>
  );
};

export default DailyTranscriptionDisplay; <|MERGE_RESOLUTION|>--- conflicted
+++ resolved
@@ -1556,27 +1556,7 @@
                     <AudioWarningTooltip show={isScreenAudioCaptured && !hasScreenAudio} />
                   </div>
 
-<<<<<<< HEAD
-                  {/* NOVO: Botão Compartilhar Tela */}
-                  <button
-                    onClick={toggleScreenShare}
-                    disabled={!isListening}
-                    className="flex-none w-full h-[34px] px-1 sm:px-2 rounded-lg text-xs font-medium transition-all duration-200 inline-flex items-center justify-center gap-1 focus-visible:outline-2 focus-visible:outline-[color:var(--sgbus-green)] focus-visible:outline-offset-2 disabled:opacity-50 disabled:cursor-not-allowed"
-                    style={{
-                      backgroundColor: isScreenAudioCaptured ? 'rgba(239, 68, 68, 0.2)' : 'rgba(107, 233, 76, 0.2)',
-                      color: isScreenAudioCaptured ? '#ef4444' : 'var(--sgbus-green)',
-                      border: isScreenAudioCaptured ? '1px solid rgba(239, 68, 68, 0.3)' : '1px solid rgba(107, 233, 76, 0.3)'
-                    }}
-                    onMouseEnter={(e) => !e.currentTarget.disabled && (e.currentTarget.style.filter = 'brightness(110%)')}
-                    onMouseLeave={(e) => e.currentTarget.style.filter = 'brightness(100%)'}
-                    title={isScreenAudioCaptured ? 'Parar compartilhamento de tela' : 'Iniciar compartilhamento de tela'}
-                  >
-                    <ScreenShare size={16} />
-                    <span>{isScreenAudioCaptured ? 'PARAR' : 'COMPART.'}</span>
-                  </button>
-=======
-
->>>>>>> ac070d5c
+
 
                   {/* Espaçador para empurrar botões para baixo */}
                   <div className="flex-1"></div>
